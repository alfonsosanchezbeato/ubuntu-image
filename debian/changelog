--- conflicted
+++ resolved
@@ -1,16 +1,13 @@
-<<<<<<< HEAD
-ubuntu-image (0.9+16.10ubuntu1) yakkety; urgency=medium
-=======
-ubuntu-image (0.10+17.04ubuntu1) zesty; urgency=medium
+ubuntu-image (0.10+16.10ubuntu1) yakkety; urgency=medium
 
+  * SRU tracking bug LP: #1636560
   * Only write out nocloud-net metadata file (thus indicating a local seed
     and preventing a search elsewhere for user data) when the --cloud-init
-    parameter is given.  (LP: #1633232)
+    parameter is given.  (LP:1633232)
 
  -- Barry Warsaw <barry@ubuntu.com>  Tue, 25 Oct 2016 09:51:24 -0400
 
-ubuntu-image (0.9+17.04ubuntu1) zesty; urgency=medium
->>>>>>> 49fcd7fa
+ubuntu-image (0.9+16.10ubuntu1) yakkety; urgency=medium
 
   * SRU tracking bug: LP: #1634218
   * Fix snap creation.  (LP:1631961)
