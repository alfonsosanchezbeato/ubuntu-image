<<<<<<< HEAD
ubuntu-image (0.9+16.04ubuntu1) xenial; urgency=medium
=======
ubuntu-image (0.10+16.10ubuntu1) yakkety; urgency=medium

  * SRU tracking bug LP: #1636560
  * Only write out nocloud-net metadata file (thus indicating a local seed
    and preventing a search elsewhere for user data) when the --cloud-init
    parameter is given.  (LP:1633232)

 -- Barry Warsaw <barry@ubuntu.com>  Tue, 25 Oct 2016 09:51:24 -0400

ubuntu-image (0.9+16.10ubuntu1) yakkety; urgency=medium
>>>>>>> 0266b982

  * SRU tracking bug: LP: #1634218
  * Fix snap creation.  (LP:1631961)
  * Copy everything under <unpackdir>/image into <rootfs>/system-data
    except boot/.  (LP:1632134)
  * Optional --image-size command line option can be used to force the
    resulting disk image to a larger than calculated size.  (LP:1632085)
  * Fix MBR partition size rounding error due to internal bug and implicit
    sfdisk(8) behavior.  Give by Steve Langasek.  (LP:1634557)
  * Added autopkgtests to ensure all official models can be built, and
    their mountable partitions can be mounted.  (LP:1635337)
  * During image building, stash a copy of the gadget.yaml into the workdir.
  * d/control: gdisk is a run-time dependency; remove the duplicate snapd
    run-time dependency.

 -- Barry Warsaw <barry@ubuntu.com>  Mon, 10 Oct 2016 10:48:49 -0400

ubuntu-image (0.7ubuntu1) yakkety; urgency=medium

  [ Steve Langasek ]
  * Don't build 4GB images, instead build images just as large as needed
    to hold the contents and let ubuntu-core resize them dynamically on
    first boot.  LP: #1619362.
  * Ensure cross-filesystem copies don't accidentally de-sparsify our
    image.
  * Update model.assertion test file to be compatible with snapd 2.14.2.
  * debian/control:
    - Declare Testsuite: autopkgtest-pkg-python in debian/control so that the
      package is visible to the test infrastructure.
    - Remove e2fsprogs from Build-Depends and Depends as per lintian.

  [ Barry Warsaw ]
  * Repair snapcraft.yaml for Python plugin changes.
  * Reorganize and flesh out command line options.
  * 100% test coverage. (LP: #1617445)
  * Use only the autopkgtest infrastructure for pull request testing.
    Don't use Travis-CI anymore.  (LP: #1625729)

 -- Barry Warsaw <barry@ubuntu.com>  Thu, 06 Oct 2016 18:46:06 -0400

ubuntu-image (0.6ubuntu3) yakkety; urgency=medium

  * Make the mtools a versioned dep for real, not a versioned build-dep.

 -- Steve Langasek <steve.langasek@ubuntu.com>  Thu, 08 Sep 2016 00:45:37 -0700

ubuntu-image (0.6ubuntu2) yakkety; urgency=medium

  * Add a versioned dependency on a fixed mtools.  LP: #1619718.

 -- Steve Langasek <steve.langasek@ubuntu.com>  Thu, 08 Sep 2016 00:03:19 -0700

ubuntu-image (0.6ubuntu1) yakkety; urgency=medium

  * Add --extra-snaps option to support specifying extra snaps to include.
    LP: #1619219.
  * Show output of snap prep-image, so that the user gets download progress
    instead of long pauses with no activity.  LP: #1619194.
  * Only set UBUNTU_IMAGE_SKIP_COPY_UNVERIFIED_MODEL in tests, now that
    model assertions are live.  LP: #1619374.

 -- Steve Langasek <steve.langasek@ubuntu.com>  Wed, 07 Sep 2016 08:36:23 -0700

ubuntu-image (0.5ubuntu1) yakkety; urgency=medium

  * Relax versioned build-dependency on e2fsprogs.  Either we have this
    version available in the target release, in which case the versioned
    dependency is not required; or we don't, in which case the testsuite
    already degrades gracefully and we should avoid blocking the build.
  * fix regression in gpt partition handling.

 -- Steve Langasek <steve.langasek@ubuntu.com>  Thu, 01 Sep 2016 01:52:30 -0700

ubuntu-image (0.4ubuntu1) yakkety; urgency=medium

  * More image building fixes: uboot, mbr support now implemented, which
    lets the rpi2 image build.

 -- Steve Langasek <steve.langasek@ubuntu.com>  Wed, 31 Aug 2016 18:27:20 -0700

ubuntu-image (0.3ubuntu1) yakkety; urgency=medium

  * More image building fixes.

 -- Barry Warsaw <barry@ubuntu.com>  Fri, 26 Aug 2016 17:15:53 -0400

ubuntu-image (0.2ubuntu1) yakkety; urgency=medium

  * Some additional fixes needed for RTM.

 -- Barry Warsaw <barry@ubuntu.com>  Fri, 26 Aug 2016 10:35:03 -0400

ubuntu-image (0.1ubuntu1) yakkety; urgency=medium

  * Initial release.

 -- Barry Warsaw <barry@ubuntu.com>  Thu, 25 Aug 2016 17:11:25 -0400<|MERGE_RESOLUTION|>--- conflicted
+++ resolved
@@ -1,7 +1,4 @@
-<<<<<<< HEAD
-ubuntu-image (0.9+16.04ubuntu1) xenial; urgency=medium
-=======
-ubuntu-image (0.10+16.10ubuntu1) yakkety; urgency=medium
+ubuntu-image (0.10+16.04ubuntu1) xenial; urgency=medium
 
   * SRU tracking bug LP: #1636560
   * Only write out nocloud-net metadata file (thus indicating a local seed
@@ -10,8 +7,7 @@
 
  -- Barry Warsaw <barry@ubuntu.com>  Tue, 25 Oct 2016 09:51:24 -0400
 
-ubuntu-image (0.9+16.10ubuntu1) yakkety; urgency=medium
->>>>>>> 0266b982
+ubuntu-image (0.9+16.04ubuntu1) xenial; urgency=medium
 
   * SRU tracking bug: LP: #1634218
   * Fix snap creation.  (LP:1631961)
